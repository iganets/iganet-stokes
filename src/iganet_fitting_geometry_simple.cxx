--- conflicted
+++ resolved
@@ -174,12 +174,8 @@
           auto colPts = net.G().space().eval(net.collPts().first);
 
           // Plot the solution
-<<<<<<< HEAD
-          net.G().space()
-=======
           net.G()
               .space()
->>>>>>> a9d1178d
               .plot(net.u().space(),
                     std::array<torch::Tensor, 2>{*colPts[0], *colPts[1]}, json)
               ->show();
