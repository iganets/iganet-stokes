--- conflicted
+++ resolved
@@ -163,14 +163,10 @@
 
 #ifdef IGANET_WITH_MATPLOT
           // Plot the solution
-<<<<<<< HEAD
-          net.G().space().plot(net.u().space(), net.collPts().first, json)->show();
-=======
           net.G()
               .space()
               .plot(net.u().space(), net.collPts().first, json)
               ->show();
->>>>>>> a9d1178d
 #endif
 
 #ifdef IGANET_WITH_GISMO
